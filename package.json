--- conflicted
+++ resolved
@@ -25,15 +25,9 @@
     "url": "https://github.com/slack-samples/bolt-js-assistant-template/issues"
   },
   "dependencies": {
-<<<<<<< HEAD
     "@slack/bolt": "^4.5.0",
-    "dotenv": "~17.2.1",
+    "dotenv": "~17.2.3",
     "openai": "^4.104.0"
-=======
-    "@huggingface/inference": "^4.9.0",
-    "@slack/bolt": "^4.4.0",
-    "dotenv": "~17.2.3"
->>>>>>> 1f0748e8
   },
   "devDependencies": {
     "@biomejs/biome": "2.2.4",
