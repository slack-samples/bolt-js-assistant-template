{
  "name": "bolt-js-assistant-template",
  "version": "1.0.0",
  "description": "A template for building Slack app Assistants",
  "main": "app.js",
  "scripts": {
    "check": "npx tsc --checkJs --noEmit --esModuleInterop app.js",
    "start": "node app.js",
    "lint": "npx @biomejs/biome check *.js",
    "lint:fix": "npx @biomejs/biome check --write *.js"
  },
  "author": "Slack Technologies, LLC",
  "license": "MIT",
  "keywords": [
    "slack",
    "bolt",
    "slackapi"
  ],
  "repository": {
    "type": "git",
    "url": "https://github.com/slack-samples/bolt-js-assistant-template.git"
  },
  "bugs": {
    "url": "https://github.com/slack-samples/bolt-js-assistant-template/issues"
  },
  "dependencies": {
    "@huggingface/inference": "^4.7.1",
    "@slack/bolt": "^4.4.0",
    "dotenv": "~17.2.1"
  },
  "devDependencies": {
<<<<<<< HEAD
    "@biomejs/biome": "1.9.4",
    "@types/node": "^24.0.13",
    "typescript": "^5.8.3"
=======
    "@biomejs/biome": "2.2.2",
    "@types/node": "^24.3.0",
    "typescript": "^5.9.2"
>>>>>>> 7086a492
  }
}<|MERGE_RESOLUTION|>--- conflicted
+++ resolved
@@ -29,14 +29,8 @@
     "dotenv": "~17.2.1"
   },
   "devDependencies": {
-<<<<<<< HEAD
-    "@biomejs/biome": "1.9.4",
-    "@types/node": "^24.0.13",
-    "typescript": "^5.8.3"
-=======
     "@biomejs/biome": "2.2.2",
     "@types/node": "^24.3.0",
     "typescript": "^5.9.2"
->>>>>>> 7086a492
   }
 }