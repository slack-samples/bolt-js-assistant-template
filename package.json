{
  "name": "bolt-js-assistant-template",
  "version": "1.0.0",
  "description": "A template for building Slack app Assistants",
  "main": "app.js",
  "scripts": {
    "start": "node app.js",
    "lint": "npx @biomejs/biome check *.js",
    "lint:fix": "npx @biomejs/biome check --write *.js"
  },
  "author": "Slack Technologies, LLC",
  "license": "MIT",
  "keywords": [
    "slack",
    "bolt",
    "slackapi"
  ],
  "repository": {
    "type": "git",
    "url": "https://github.com/slack-samples/bolt-js-assistant-template.git"
  },
  "bugs": {
    "url": "https://github.com/slack-samples/bolt-js-assistant-template/issues"
  },
  "dependencies": {
    "@huggingface/inference": "^3.10.0",
    "@slack/bolt": "^4.2.1",
<<<<<<< HEAD
    "dotenv": "~16.4.7"
=======
    "axios": "^1.8.4",
    "dotenv": "~16.5.0"
>>>>>>> f8f37f2d
  },
  "devDependencies": {
    "@biomejs/biome": "1.9.4"
  }
}<|MERGE_RESOLUTION|>--- conflicted
+++ resolved
@@ -25,12 +25,7 @@
   "dependencies": {
     "@huggingface/inference": "^3.10.0",
     "@slack/bolt": "^4.2.1",
-<<<<<<< HEAD
-    "dotenv": "~16.4.7"
-=======
-    "axios": "^1.8.4",
     "dotenv": "~16.5.0"
->>>>>>> f8f37f2d
   },
   "devDependencies": {
     "@biomejs/biome": "1.9.4"
